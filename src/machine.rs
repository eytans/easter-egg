use crate::{Analysis, EClass, EGraph, ENodeOrVar, Id, Language, PatternAst, Subst, Var};
use std::cmp::Ordering;
<<<<<<< HEAD
use smallvec::SmallVec;
use crate::ColorId;

struct Machine {
    reg: Vec<Id>,
    // TODO: use colorid
    colors: SmallVec<[ColorId; 2]>,
=======
use indexmap::IndexSet;
use crate::ColorId;
use crate::colors::Color;


lazy_static!{
    static ref EMPTY_SET: IndexSet<(ColorId, Id)> = IndexSet::new();
}

struct Machine {
    reg: Vec<Id>,
    #[cfg(feature = "colored")]
    color: Option<ColorId>,
>>>>>>> 5757623f
}

impl Default for Machine {
    fn default() -> Self {
<<<<<<< HEAD
        Self { reg: vec![], colors: Default::default() }
=======
        Self { reg: vec![], color: Default::default() }
>>>>>>> 5757623f
    }
}

#[derive(Debug, Default, Copy, Clone, PartialEq, Eq, Hash, PartialOrd, Ord)]
struct Reg(u32);

#[derive(Debug, Clone, PartialEq, Eq)]
pub struct Program<L> {
    instructions: Vec<Instruction<L>>,
    subst: Subst,
}

#[derive(Debug, Clone, PartialEq, Eq)]
enum Instruction<L> {
    Bind { node: L, i: Reg, out: Reg },
    Compare { i: Reg, j: Reg },
}

#[inline(always)]
<<<<<<< HEAD
fn for_each_matching_node<L, D>(eclass: &EClass<L, D>, node: &L, mut f: impl FnMut(&L))
=======
fn for_each_matching_node<L, D>(eclass: &EClass<L, D>,
                                node: &L,
                                f: impl FnMut(&L))
>>>>>>> 5757623f
    where
        L: Language,
{
    let filterer = |n: &L| { node.matches(n) };
    if eclass.nodes.len() < 50 {
        eclass.nodes.iter().filter(|x| filterer(x))
            .for_each(f)
    } else {
        debug_assert!(node.children().iter().all(|&id| id == Id::from(0)));
        debug_assert!(eclass.nodes.windows(2).all(|w| w[0] < w[1]));
<<<<<<< HEAD
        // TODO: fix bug here, add API for smarter sort\search and left steps
        let mut start = eclass.nodes.binary_search(node).unwrap_or_else(|i| i);
        let discrim = std::mem::discriminant(node);
        while start > 0 {
            if std::mem::discriminant(&eclass.nodes[start - 1]) == discrim {
                start -= 1;
            } else {
                break;
            }
        }
        let matching = eclass.nodes[start..]
            .iter()
            .take_while(|&n| std::mem::discriminant(n) == discrim)
            .filter(|n| node.matches(n));
=======
        let start = eclass.nodes.binary_search(node).unwrap_or_else(|i| i);
        let matching = eclass.nodes[..start].iter().rev()
            .take_while(|x| filterer(x))
            .chain(eclass.nodes[start..].iter().take_while(|x| filterer(x)));
>>>>>>> 5757623f
        debug_assert_eq!(
            matching.clone().count(),
            eclass.nodes.iter().filter(|x| filterer(x)).count(),
            "matching node {:?}\nstart={}\n{:?} != {:?}\nnodes: {:?}",
            node,
            start,
            matching.clone().collect::<indexmap::IndexSet<_>>(),
            eclass
                .nodes
                .iter()
                .filter(|x| filterer(x))
                .collect::<indexmap::IndexSet<_>>(),
            eclass.nodes
        );
        matching.for_each(f);
    }
}

impl Machine {
    #[inline(always)]
    fn reg(&self, reg: Reg) -> Id {
        self.reg[reg.0 as usize]
    }

    fn run<L, N>(
        &mut self,
        egraph: &EGraph<L, N>,
        instructions: &[Instruction<L>],
        subst: &Subst,
        yield_fn: &mut impl FnMut(&Self, &Subst),
    ) where
        L: Language,
        N: Analysis<L>,
    {
        let mut instructions = instructions.iter();
        while let Some(instruction) = instructions.next() {
            match instruction {
                Instruction::Bind { i, out, node } => {
                    let remaining_instructions = instructions.as_slice();
<<<<<<< HEAD
                    for_each_matching_node(&egraph[self.reg(*i)], node, |matched| {
=======
                    for_each_matching_node(&egraph[self.reg(*i)], node,
                                           |matched| {
>>>>>>> 5757623f
                        self.reg.truncate(out.0 as usize);
                        self.reg.extend_from_slice(matched.children());
                        self.run(egraph, remaining_instructions, subst, yield_fn)
                    });
                    return;
                }
                Instruction::Compare { i, j } => {
                    if egraph.find(self.reg(*i)) != egraph.find(self.reg(*j)) {
                        return;
                    }
                }
            }
        }

        yield_fn(self, subst)
    }

    fn run_colored<L, N>(
        &mut self,
        egraph: &EGraph<L, N>,
        instructions: &[Instruction<L>],
        subst: &Subst,
<<<<<<< HEAD
        max_colors: usize,
=======
>>>>>>> 5757623f
        yield_fn: &mut impl FnMut(&Self, &Subst),
    ) where
        L: Language,
        N: Analysis<L>,
    {
        let mut instructions = instructions.iter();
        while let Some(instruction) = instructions.next() {
            match instruction {
                Instruction::Bind { i, out, node } => {
                    let remaining_instructions = instructions.as_slice();
<<<<<<< HEAD
                    let mut run_matches = |machine: &mut Machine, eclass: &EClass<L, N::Data>| {
                        for_each_matching_node(eclass, node, |matched| {
                            machine.reg.truncate(out.0 as usize);
                            machine.reg.extend_from_slice(matched.children());
                            machine.run_colored(egraph, remaining_instructions, subst, max_colors, yield_fn)
                        });
                    };

                    run_matches(self, &egraph[self.reg(*i)]);

                    // TODO: Add special pattern for when to merge colors so we deal with
                    for idx in 0..self.colors.len() {
                        let c = &egraph.colors()[self.colors[idx].0];
                        for id in c.black_ids(self.reg(*i)).unwrap_or(&Default::default()) {
                            run_matches(self, &egraph[*id]);
                        }
                    }

                    if self.colors.len() >= max_colors {
                        return;
                    }
                    for c in egraph.colors().iter() {
                        if self.colors.contains(&c.get_id()) {
                            continue;
                        }
                        self.colors.push(c.get_id());
                        for id in c.black_ids(self.reg(*i)).unwrap_or(&Default::default()) {
                            run_matches(self, &egraph[*id]);
                        }
                        self.colors.pop();
                    }
                    return;
                }
                Instruction::Compare { i, j } => {
                    if self.colors.len() < max_colors {
                        for c in egraph.colors() {
                            if self.colors.contains(&c.get_id()) {
                                continue;
                            }
                            if (!self.colors.contains(&c.get_id())) && c.find(self.reg(*j)) == c.find(self.reg(*i)) {
                                self.colors.push(c.get_id());
                                self.run_colored(egraph, instructions.as_slice(), subst, max_colors, yield_fn);
                                self.colors.pop();
                            }
                        }
                    }
                    if egraph.find(self.reg(*i)) != egraph.find(self.reg(*j)) &&
                        self.colors.iter().all(|c|
                            egraph.colored_find(*c, self.reg(*i)) != egraph.colored_find(*c, self.reg(*j))
                        ) {
                        return;
                    }
=======
                    let mut run_matches = |machine: &mut Machine,
                                           eclass: &EClass<L, N::Data>| {
                        for_each_matching_node(eclass, node, |matched| {
                            machine.reg.truncate(out.0 as usize);
                            machine.reg.extend_from_slice(matched.children());
                            machine.run_colored(egraph, remaining_instructions, subst, yield_fn);
                        });
                    };

                    // Collect colors that should be run on next instruction. Foreach color
                    // keep which eclasses it needs to run on (all except current reg).
                    // If we are already colored we need all ids.
                    run_matches(self, &egraph[self.reg(*i)]);
                    let old_reg = self.reg(*i);
                    if self.color.is_some() {
                        let c = &egraph.get_color(self.color.unwrap()).unwrap();
                        self.run_colored_branches(&egraph, i, &mut run_matches, c, old_reg);
                    } else {
                        for (c, id) in egraph.colored_equivalences.get(&self.reg(*i)).unwrap_or(&EMPTY_SET) {
                            self.reg[i.0 as usize] = *id;
                            self.color = Some(*c);
                            run_matches(self, &egraph[*id]);
                        }
                        self.color = None;
                    }
                    self.reg[i.0 as usize] = old_reg;
                    return;
                }
                Instruction::Compare { i, j } => {
                    if egraph.find(self.reg(*i)) != egraph.find(self.reg(*j)) {
                        if let Some(c) = self.color {
                            if egraph.colored_find(c, self.reg(*i)) != egraph.colored_find(c, self.reg(*j)) {
                                return;
                            }
                        } else {
                            for (c, id) in egraph.colored_equivalences.get(&self.reg(*i)).unwrap_or(&EMPTY_SET) {
                                if *id == self.reg(*j) {
                                    self.color = Some(*c);
                                    self.run_colored(egraph, instructions.as_slice(), subst, yield_fn);
                                }
                            }
                            self.color = None;
                            return;
                        }
                    }
>>>>>>> 5757623f
                }
            }
        }

        yield_fn(self, subst)
    }
<<<<<<< HEAD
=======

    fn run_colored_branches<L, N, F>(&mut self, egraph: &EGraph<L, N>, i: &Reg, run_matches: &mut F, c: &Color, old_reg: Id)
    where L: Language, N: Analysis<L>, F: FnMut(&mut Machine, &EClass<L, <N as Analysis<L>>::Data>){
        let ids = c.black_ids(old_reg);
        ids.iter().for_each(|&b_ids| { b_ids.iter().filter(|i| *i != &old_reg).for_each(|id| {
            self.reg[i.0 as usize] = *id;
            run_matches(self, &egraph[*id]);
        })});
        self.reg[i.0 as usize] = old_reg;
    }
>>>>>>> 5757623f
}

type VarToReg = indexmap::IndexMap<Var, Reg>;
type TodoList<L> = std::collections::BinaryHeap<Todo<L>>;

#[derive(PartialEq, Eq)]
struct Todo<L> {
    reg: Reg,
    pat: ENodeOrVar<L>,
}

impl<L: Language> PartialOrd for Todo<L> {
    fn partial_cmp(&self, other: &Self) -> Option<Ordering> {
        Some(self.cmp(other))
    }
}

impl<L: Language> Ord for Todo<L> {
    // TodoList is a max-heap, so we greater is higher priority
    fn cmp(&self, other: &Self) -> Ordering {
        use ENodeOrVar::*;
        match (&self.pat, &other.pat) {
            // fewer children means higher priority
            (ENode(e1, _), ENode(e2, _)) => e2.len().cmp(&e1.len()),
            // Var is higher prio than enode
            (ENode(_, _), Var(_)) => Ordering::Less,
            (Var(_), ENode(_, _)) => Ordering::Greater,
            (Var(_), Var(_)) => Ordering::Equal,
        }
    }
}

struct Compiler<'a, L> {
    pattern: &'a [ENodeOrVar<L>],
    v2r: VarToReg,
    todo: TodoList<L>,
    out: Reg,
}

impl<'a, L: Language> Compiler<'a, L> {
    fn compile(pattern: &'a [ENodeOrVar<L>]) -> Program<L> {
        let last = pattern.last().unwrap();
        let mut compiler = Self {
            pattern,
            v2r: Default::default(),
            todo: Default::default(),
            out: Reg(1),
        };
        compiler.todo.push(Todo {
            reg: Reg(0),
            pat: last.clone(),
        });
        compiler.go()
    }

    fn go(&mut self) -> Program<L> {
        let mut instructions = vec![];
        while let Some(Todo { reg: i, pat }) = self.todo.pop() {
            match pat {
                ENodeOrVar::Var(v) => {
                    if let Some(&j) = self.v2r.get(&v) {
                        instructions.push(Instruction::Compare { i, j })
                    } else {
                        self.v2r.insert(v, i);
                    }
                }
                ENodeOrVar::ENode(node, name) => {
                    let out = self.out;
                    self.out.0 += node.len() as u32;

                    for (id, &child) in node.children().iter().enumerate() {
                        let r = Reg(out.0 + id as u32);
                        self.todo.push(Todo {
                            reg: r,
                            pat: self.pattern[usize::from(child)].clone(),
                        });
                    }

                    // zero out the children so Bind can use it to sort
                    let node = node.map_children(|_| Id::from(0));
                    if let Some(name) = name {
                        self.v2r.insert(name.parse().unwrap(), i);
                    }
                    instructions.push(Instruction::Bind { i, node, out })
                }
            }
        }

        let mut subst = Subst::default();
        for (v, r) in &self.v2r {
            subst.insert(*v, Id::from(r.0 as usize));
        }
        Program {
            instructions,
            subst,
        }
    }
}

impl<L: Language> Program<L> {
    pub(crate) fn compile_from_pat(pattern: &PatternAst<L>) -> Self {
        let program = Compiler::compile(pattern.as_ref());
        log::debug!("Compiled {:?} to {:?}", pattern.as_ref(), program);
        program
    }

    pub fn run<A>(&self, egraph: &EGraph<L, A>, eclass: Id) -> Vec<Subst>
        where
            A: Analysis<L>,
    {
        let mut machine = Machine::default();

        assert_eq!(machine.reg.len(), 0);
        machine.reg.push(eclass);

        let mut substs = Vec::new();
        machine.run(
            egraph,
            &self.instructions,
            &self.subst,
            &mut |machine, subst| {
                let subst_vec = subst.vec.iter()
                    // HACK we are reusing Ids here, this is bad
                    .map(|(v, reg_id)| (*v, machine.reg(Reg(usize::from(*reg_id) as u32))))
                    .collect();
<<<<<<< HEAD
                substs.push(Subst { vec: subst_vec, colors: machine.colors.clone() })
=======
                substs.push(Subst { vec: subst_vec, color: machine.color.clone() })
>>>>>>> 5757623f
            },
        );

        log::trace!("Ran program, found {:?}", substs);
        substs
    }

<<<<<<< HEAD
    pub fn colored_run<A>(&self, egraph: &EGraph<L, A>, eclass: Id) -> Vec<Subst>
=======
    pub fn colored_run<A>(&self, egraph: &EGraph<L, A>, eclass: Id, color: Option<ColorId>) -> Vec<Subst>
>>>>>>> 5757623f
        where
            A: Analysis<L>,
    {
        let mut machine = Machine::default();

        assert_eq!(machine.reg.len(), 0);
        machine.reg.push(eclass);
<<<<<<< HEAD
=======
        if let Some(c) = egraph[eclass].color {
            machine.color = Some(c);
            if let Some(c1) = color.as_ref() {
                if c != *c1 {
                    return vec![];
                }
            }
            color.as_ref().map(|c1| assert_eq!(c1, &c));
        }
        if let Some(c) = color {
            machine.color = Some(c);
        }
>>>>>>> 5757623f

        let mut substs = Vec::new();
        machine.run_colored(
            egraph,
            &self.instructions,
            &self.subst,
<<<<<<< HEAD
            2,
            &mut |machine, subst| {
                let subst_vec = subst
                    .vec
                    .iter()
                    // HACK we are reusing Ids here, this is bad
                    .map(|(v, reg_id)| (*v, machine.reg(Reg(usize::from(*reg_id) as u32))))
                    .collect();
                substs.push(Subst { vec: subst_vec, colors: machine.colors.clone() })
=======
            &mut |machine, subst| {
                let subst_vec = subst.vec.iter()
                    // HACK we are reusing Ids here, this is bad
                    .map(|(v, reg_id)| (*v, egraph.opt_colored_find(subst.color(), machine.reg(Reg(usize::from(*reg_id) as u32)))))
                    .collect();
                substs.push(Subst { vec: subst_vec, color: machine.color.clone() })
>>>>>>> 5757623f
            },
        );

        log::trace!("Ran program, found {:?}", substs);
        substs
    }
}<|MERGE_RESOLUTION|>--- conflicted
+++ resolved
@@ -1,14 +1,5 @@
 use crate::{Analysis, EClass, EGraph, ENodeOrVar, Id, Language, PatternAst, Subst, Var};
 use std::cmp::Ordering;
-<<<<<<< HEAD
-use smallvec::SmallVec;
-use crate::ColorId;
-
-struct Machine {
-    reg: Vec<Id>,
-    // TODO: use colorid
-    colors: SmallVec<[ColorId; 2]>,
-=======
 use indexmap::IndexSet;
 use crate::ColorId;
 use crate::colors::Color;
@@ -22,16 +13,11 @@
     reg: Vec<Id>,
     #[cfg(feature = "colored")]
     color: Option<ColorId>,
->>>>>>> 5757623f
 }
 
 impl Default for Machine {
     fn default() -> Self {
-<<<<<<< HEAD
-        Self { reg: vec![], colors: Default::default() }
-=======
         Self { reg: vec![], color: Default::default() }
->>>>>>> 5757623f
     }
 }
 
@@ -51,13 +37,9 @@
 }
 
 #[inline(always)]
-<<<<<<< HEAD
-fn for_each_matching_node<L, D>(eclass: &EClass<L, D>, node: &L, mut f: impl FnMut(&L))
-=======
 fn for_each_matching_node<L, D>(eclass: &EClass<L, D>,
                                 node: &L,
                                 f: impl FnMut(&L))
->>>>>>> 5757623f
     where
         L: Language,
 {
@@ -68,27 +50,10 @@
     } else {
         debug_assert!(node.children().iter().all(|&id| id == Id::from(0)));
         debug_assert!(eclass.nodes.windows(2).all(|w| w[0] < w[1]));
-<<<<<<< HEAD
-        // TODO: fix bug here, add API for smarter sort\search and left steps
-        let mut start = eclass.nodes.binary_search(node).unwrap_or_else(|i| i);
-        let discrim = std::mem::discriminant(node);
-        while start > 0 {
-            if std::mem::discriminant(&eclass.nodes[start - 1]) == discrim {
-                start -= 1;
-            } else {
-                break;
-            }
-        }
-        let matching = eclass.nodes[start..]
-            .iter()
-            .take_while(|&n| std::mem::discriminant(n) == discrim)
-            .filter(|n| node.matches(n));
-=======
         let start = eclass.nodes.binary_search(node).unwrap_or_else(|i| i);
         let matching = eclass.nodes[..start].iter().rev()
             .take_while(|x| filterer(x))
             .chain(eclass.nodes[start..].iter().take_while(|x| filterer(x)));
->>>>>>> 5757623f
         debug_assert_eq!(
             matching.clone().count(),
             eclass.nodes.iter().filter(|x| filterer(x)).count(),
@@ -128,12 +93,8 @@
             match instruction {
                 Instruction::Bind { i, out, node } => {
                     let remaining_instructions = instructions.as_slice();
-<<<<<<< HEAD
-                    for_each_matching_node(&egraph[self.reg(*i)], node, |matched| {
-=======
                     for_each_matching_node(&egraph[self.reg(*i)], node,
                                            |matched| {
->>>>>>> 5757623f
                         self.reg.truncate(out.0 as usize);
                         self.reg.extend_from_slice(matched.children());
                         self.run(egraph, remaining_instructions, subst, yield_fn)
@@ -156,10 +117,6 @@
         egraph: &EGraph<L, N>,
         instructions: &[Instruction<L>],
         subst: &Subst,
-<<<<<<< HEAD
-        max_colors: usize,
-=======
->>>>>>> 5757623f
         yield_fn: &mut impl FnMut(&Self, &Subst),
     ) where
         L: Language,
@@ -170,60 +127,6 @@
             match instruction {
                 Instruction::Bind { i, out, node } => {
                     let remaining_instructions = instructions.as_slice();
-<<<<<<< HEAD
-                    let mut run_matches = |machine: &mut Machine, eclass: &EClass<L, N::Data>| {
-                        for_each_matching_node(eclass, node, |matched| {
-                            machine.reg.truncate(out.0 as usize);
-                            machine.reg.extend_from_slice(matched.children());
-                            machine.run_colored(egraph, remaining_instructions, subst, max_colors, yield_fn)
-                        });
-                    };
-
-                    run_matches(self, &egraph[self.reg(*i)]);
-
-                    // TODO: Add special pattern for when to merge colors so we deal with
-                    for idx in 0..self.colors.len() {
-                        let c = &egraph.colors()[self.colors[idx].0];
-                        for id in c.black_ids(self.reg(*i)).unwrap_or(&Default::default()) {
-                            run_matches(self, &egraph[*id]);
-                        }
-                    }
-
-                    if self.colors.len() >= max_colors {
-                        return;
-                    }
-                    for c in egraph.colors().iter() {
-                        if self.colors.contains(&c.get_id()) {
-                            continue;
-                        }
-                        self.colors.push(c.get_id());
-                        for id in c.black_ids(self.reg(*i)).unwrap_or(&Default::default()) {
-                            run_matches(self, &egraph[*id]);
-                        }
-                        self.colors.pop();
-                    }
-                    return;
-                }
-                Instruction::Compare { i, j } => {
-                    if self.colors.len() < max_colors {
-                        for c in egraph.colors() {
-                            if self.colors.contains(&c.get_id()) {
-                                continue;
-                            }
-                            if (!self.colors.contains(&c.get_id())) && c.find(self.reg(*j)) == c.find(self.reg(*i)) {
-                                self.colors.push(c.get_id());
-                                self.run_colored(egraph, instructions.as_slice(), subst, max_colors, yield_fn);
-                                self.colors.pop();
-                            }
-                        }
-                    }
-                    if egraph.find(self.reg(*i)) != egraph.find(self.reg(*j)) &&
-                        self.colors.iter().all(|c|
-                            egraph.colored_find(*c, self.reg(*i)) != egraph.colored_find(*c, self.reg(*j))
-                        ) {
-                        return;
-                    }
-=======
                     let mut run_matches = |machine: &mut Machine,
                                            eclass: &EClass<L, N::Data>| {
                         for_each_matching_node(eclass, node, |matched| {
@@ -269,15 +172,12 @@
                             return;
                         }
                     }
->>>>>>> 5757623f
                 }
             }
         }
 
         yield_fn(self, subst)
     }
-<<<<<<< HEAD
-=======
 
     fn run_colored_branches<L, N, F>(&mut self, egraph: &EGraph<L, N>, i: &Reg, run_matches: &mut F, c: &Color, old_reg: Id)
     where L: Language, N: Analysis<L>, F: FnMut(&mut Machine, &EClass<L, <N as Analysis<L>>::Data>){
@@ -288,7 +188,6 @@
         })});
         self.reg[i.0 as usize] = old_reg;
     }
->>>>>>> 5757623f
 }
 
 type VarToReg = indexmap::IndexMap<Var, Reg>;
@@ -414,11 +313,7 @@
                     // HACK we are reusing Ids here, this is bad
                     .map(|(v, reg_id)| (*v, machine.reg(Reg(usize::from(*reg_id) as u32))))
                     .collect();
-<<<<<<< HEAD
-                substs.push(Subst { vec: subst_vec, colors: machine.colors.clone() })
-=======
                 substs.push(Subst { vec: subst_vec, color: machine.color.clone() })
->>>>>>> 5757623f
             },
         );
 
@@ -426,11 +321,7 @@
         substs
     }
 
-<<<<<<< HEAD
-    pub fn colored_run<A>(&self, egraph: &EGraph<L, A>, eclass: Id) -> Vec<Subst>
-=======
     pub fn colored_run<A>(&self, egraph: &EGraph<L, A>, eclass: Id, color: Option<ColorId>) -> Vec<Subst>
->>>>>>> 5757623f
         where
             A: Analysis<L>,
     {
@@ -438,8 +329,6 @@
 
         assert_eq!(machine.reg.len(), 0);
         machine.reg.push(eclass);
-<<<<<<< HEAD
-=======
         if let Some(c) = egraph[eclass].color {
             machine.color = Some(c);
             if let Some(c1) = color.as_ref() {
@@ -452,31 +341,18 @@
         if let Some(c) = color {
             machine.color = Some(c);
         }
->>>>>>> 5757623f
 
         let mut substs = Vec::new();
         machine.run_colored(
             egraph,
             &self.instructions,
             &self.subst,
-<<<<<<< HEAD
-            2,
-            &mut |machine, subst| {
-                let subst_vec = subst
-                    .vec
-                    .iter()
-                    // HACK we are reusing Ids here, this is bad
-                    .map(|(v, reg_id)| (*v, machine.reg(Reg(usize::from(*reg_id) as u32))))
-                    .collect();
-                substs.push(Subst { vec: subst_vec, colors: machine.colors.clone() })
-=======
             &mut |machine, subst| {
                 let subst_vec = subst.vec.iter()
                     // HACK we are reusing Ids here, this is bad
                     .map(|(v, reg_id)| (*v, egraph.opt_colored_find(subst.color(), machine.reg(Reg(usize::from(*reg_id) as u32)))))
                     .collect();
                 substs.push(Subst { vec: subst_vec, color: machine.color.clone() })
->>>>>>> 5757623f
             },
         );
 
