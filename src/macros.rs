--- conflicted
+++ resolved
@@ -372,14 +372,11 @@
         $lhs:tt => $rhs:tt
         $(if $cond:expr)*
     )  => {{
+        let long_name = format!("{} => {}", stringify!($lhs), stringify!($rhs));
         let searcher = $crate::__rewrite!(@parse $lhs);
         let core_applier = $crate::__rewrite!(@parse $rhs);
         let applier = $crate::__rewrite!(@applier core_applier; $($cond,)*);
-<<<<<<< HEAD
-        $crate::Rewrite::new($name, searcher, applier).unwrap()
-=======
         $crate::Rewrite::old_new($name, long_name, searcher, applier).unwrap()
->>>>>>> 5757623f
     }};
     (
         $name:expr;
