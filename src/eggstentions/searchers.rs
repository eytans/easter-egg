use crate::{EGraph, Id, Pattern, Searcher, SearchMatches, Var, Language, Analysis, ColorId};

use smallvec::alloc::fmt::Formatter;
use std::rc::Rc;

/// Trait for converting a type to a dynamic type behind a Rc pointer.
pub trait ToDyn<L: Language, N: Analysis<L>> {
    /// Convert to a dynamic type behind a Rc pointer.
    fn into_rc_dyn(self) -> Rc<dyn Searcher<L, N>>;
}

impl<L: Language + 'static, N: Analysis<L> + 'static> ToDyn<L, N> for Pattern<L> {
    fn into_rc_dyn(self) -> Rc<dyn Searcher<L, N>> {
        let dyn_s: Rc<dyn Searcher<L, N>> = Rc::new(self);
        dyn_s
    }
}

/// A searcher that wraps another searcher and returns the same result.
pub struct PointerSearcher<L: Language, N: Analysis<L>> {
    searcher: Rc<dyn Searcher<L, N>>,
}

impl<L: Language, N: Analysis<L>> PointerSearcher<L, N> {
    /// Create a new PointerSearcher.
    pub fn new(searcher: Rc<dyn Searcher<L, N>>) -> Self { PointerSearcher { searcher } }
}

impl<L: Language, N: Analysis<L>> std::fmt::Display for PointerSearcher<L, N> {
    fn fmt(&self, f: &mut Formatter<'_>) -> std::fmt::Result {
        write!(f, "{}", self.searcher)
    }
}

impl<L: Language, N: Analysis<L>> Searcher<L, N> for PointerSearcher<L, N> {
    fn search_eclass(&self, egraph: &EGraph<L, N>, eclass: Id) -> Option<SearchMatches> {
        self.searcher.search_eclass(egraph, eclass)
    }

    fn search(&self, egraph: &EGraph<L, N>) -> Option<SearchMatches> {
        self.searcher.search(egraph)
    }

    fn colored_search_eclass(&self, egraph: &EGraph<L, N>, eclass: Id, color: ColorId) -> Option<SearchMatches> {
        self.searcher.colored_search_eclass(egraph, eclass, color)
    }

    fn vars(&self) -> Vec<Var> {
        self.searcher.vars()
    }
}


#[cfg(test)]
mod tests {
    use std::str::FromStr;

    use crate::{EGraph, RecExpr, Searcher, SymbolLang, MultiPattern, init_logger};
    // use crate::system_case_splits;

    #[test]
    fn eq_two_trees_one_common() {
        init_logger();

        let searcher: MultiPattern<SymbolLang> =  "?x = (a ?b ?c), ?x = (a ?c ?d)".parse().unwrap();
        let mut egraph: EGraph<SymbolLang, ()> = EGraph::default();
        let x = egraph.add_expr(&RecExpr::from_str("x").unwrap());
        let z = egraph.add_expr(&RecExpr::from_str("z").unwrap());
        let a = egraph.add_expr(&RecExpr::from_str("(a x y)").unwrap());
        egraph.add_expr(&RecExpr::from_str("(a z x)").unwrap());
        egraph.rebuild();
        assert!(searcher.search(&egraph).is_none());
        let a2 = egraph.add(SymbolLang::new("a", vec![z, x]));
        egraph.union(a, a2);
        egraph.rebuild();
        assert_eq!(searcher.search(&egraph).unwrap().len(), 1);
    }

    #[test]
    fn diff_two_trees_one_common() {
        init_logger();

        let searcher = MultiPattern::from_str("?v1 = (a ?b ?c), ?v2 = (a ?c ?d)").unwrap();
        let mut egraph: EGraph<SymbolLang, ()> = EGraph::default();
        let _x = egraph.add_expr(&RecExpr::from_str("x").unwrap());
        let _z = egraph.add_expr(&RecExpr::from_str("z").unwrap());
        let _a = egraph.add_expr(&RecExpr::from_str("(a x y)").unwrap());
        egraph.add_expr(&RecExpr::from_str("(a z x)").unwrap());
        egraph.rebuild();
        assert_eq!(searcher.search(&egraph).unwrap().len(), 1);
    }

    #[test]
    fn find_ind_hyp() {
        init_logger();

        let mut egraph: EGraph<SymbolLang, ()> = EGraph::default();
        let full_pl = egraph.add_expr(&"(pl (S p0) Z)".parse().unwrap());
        let after_pl = egraph.add_expr(&"(S (pl p0 Z))".parse().unwrap());
        let sp0 = egraph.add_expr(&"(S p0)".parse().unwrap());
        let ind_var = egraph.add_expr(&"ind_var".parse().unwrap());
        egraph.union(ind_var, sp0);
        let _ltwf = egraph.add_expr(&"(ltwf p0 (S p0))".parse().unwrap());
        egraph.union(full_pl, after_pl);
        egraph.rebuild();
        let searcher = MultiPattern::from_str("?v1 = (ltwf ?x ind_var), ?v2 = (pl ?x Z)").unwrap();
        assert!(searcher.search(&egraph).is_some());
    }

<<<<<<< HEAD
    #[test]
    fn pattern_to_matcher_sanity() {
        init_logger();

        let mut graph: EGraph<SymbolLang, ()> = EGraph::default();
        graph.add_expr(&RecExpr::from_str("(+ 1 (+ 2 3))").unwrap());
        graph.add_expr(&RecExpr::from_str("(+ 31 (+ 32 33))").unwrap());
        graph.add_expr(&RecExpr::from_str("(+ 21 (+ 22 23))").unwrap());
        graph.add_expr(&RecExpr::from_str("(+ 11 (+ 12 13))").unwrap());
        let p: Pattern<SymbolLang> = Pattern::from_str("(+ ?z (+ ?x ?y))").unwrap();
        let m = PatternMatcher::new(p.clone());
        let results = p.search(&graph);
        if let Some(sm) = results {
            for (eclass, substs) in sm.matches {
                let eclass = eclass;
                for sb in substs {
                    assert_eq!(m.match_(&graph, &sb).contains(&eclass), true);
                }
            }
        }
    }

=======
>>>>>>> ea56a9cf
    // #[cfg(feature = "split_colored")]
    // #[test]
    // fn skip_vacuity_cases() {
    //     let mut graph: EGraph<SymbolLang, ()> = EGraph::default();
    //     graph.add_expr(&RecExpr::from_str("(ite x 1 2)").unwrap());
    //     graph.rebuild();
    //     let mut case_splitter = system_case_splits();
    //     let pattern: Pattern<SymbolLang> = Pattern::from_str("(ite ?z ?x ?y)").unwrap();
    //     println!("{:?}", pattern.search(&graph));
    //     let splitters = case_splitter.find_splitters(&mut graph);
    //     println!("{:?}", splitters);
    //     assert_eq!(splitters.len(), 1);
    //     let colors = splitters[0].create_colors(&mut graph);
    //     graph.rebuild();
    //     println!("{:?}", pattern.search(&graph));
    //     let new_splitters = case_splitter.find_splitters(&mut graph);
    //     println!("{:?}", new_splitters);
    //     assert_eq!(new_splitters.len(), 1);
    //
    // }
}<|MERGE_RESOLUTION|>--- conflicted
+++ resolved
@@ -107,31 +107,6 @@
         assert!(searcher.search(&egraph).is_some());
     }
 
-<<<<<<< HEAD
-    #[test]
-    fn pattern_to_matcher_sanity() {
-        init_logger();
-
-        let mut graph: EGraph<SymbolLang, ()> = EGraph::default();
-        graph.add_expr(&RecExpr::from_str("(+ 1 (+ 2 3))").unwrap());
-        graph.add_expr(&RecExpr::from_str("(+ 31 (+ 32 33))").unwrap());
-        graph.add_expr(&RecExpr::from_str("(+ 21 (+ 22 23))").unwrap());
-        graph.add_expr(&RecExpr::from_str("(+ 11 (+ 12 13))").unwrap());
-        let p: Pattern<SymbolLang> = Pattern::from_str("(+ ?z (+ ?x ?y))").unwrap();
-        let m = PatternMatcher::new(p.clone());
-        let results = p.search(&graph);
-        if let Some(sm) = results {
-            for (eclass, substs) in sm.matches {
-                let eclass = eclass;
-                for sb in substs {
-                    assert_eq!(m.match_(&graph, &sb).contains(&eclass), true);
-                }
-            }
-        }
-    }
-
-=======
->>>>>>> ea56a9cf
     // #[cfg(feature = "split_colored")]
     // #[test]
     // fn skip_vacuity_cases() {
