use std::fmt;
use std::{any::Any, sync::Arc};

<<<<<<< HEAD
use crate::{Analysis, DisplayAsDebug, EGraph, Id, Language, Pattern, SearchMatches, Subst, Var};
=======
use crate::{Analysis, EGraph, Id, Language, Pattern, SearchMatches, Subst, Var, ColorId};
use std::fmt::{Formatter, Debug};
use std::marker::PhantomData;
use std::ops::Deref;
use itertools::Itertools;
use invariants::iassert;
>>>>>>> 5757623f

/// A rewrite that searches for the lefthand side and applies the righthand side.
///
/// The [`rewrite!`] is the easiest way to create rewrites.
///
/// A [`Rewrite`] consists principally of a [`Searcher`] (the lefthand
/// side) and an [`Applier`] (the righthand side).
/// It additionally stores a name used to refer to the rewrite and a
/// long name used for debugging.
///
/// [`rewrite!`]: macro.rewrite.html
/// [`Searcher`]: trait.Searcher.html
/// [`Applier`]: trait.Applier.html
/// [`Condition`]: trait.Condition.html
/// [`ConditionalApplier`]: struct.ConditionalApplier.html
/// [`Rewrite`]: struct.Rewrite.html
/// [`Pattern`]: struct.Pattern.html
#[derive(Clone)]
#[non_exhaustive]
<<<<<<< HEAD
pub struct Rewrite<L, N> {
    /// The name of the rewrite.
    pub name: String,
    /// The searcher (left-hand side) of the rewrite.
    pub searcher: Arc<dyn Searcher<L, N>>,
    /// The applier (right-hand side) of the rewrite.
    pub applier: Arc<dyn Applier<L, N>>,
=======
pub struct Rewrite<L: Language, N: Analysis<L>> {
    name: String,
    long_name: String,
    searcher: Rc<dyn Searcher<L, N>>,
    applier: Rc<dyn Applier<L, N>>,
>>>>>>> 5757623f
}

impl<L, N> fmt::Debug for Rewrite<L, N>
    where
        L: Language + 'static,
        N: Analysis<L> + 'static,
{
    fn fmt(&self, f: &mut fmt::Formatter<'_>) -> fmt::Result {
        let mut d = f.debug_struct("Rewrite");
        d.field("name", &self.name);

        if let Some(pat) = <dyn Any>::downcast_ref::<Pattern<L>>(&self.searcher) {
            d.field("searcher", &DisplayAsDebug(pat));
        } else {
            d.field("searcher", &"<< searcher >>");
        }

        if let Some(pat) = <dyn Any>::downcast_ref::<Pattern<L>>(&self.applier) {
            d.field("applier", &DisplayAsDebug(pat));
        } else {
            d.field("applier", &"<< applier >>");
        }

        d.finish()
    }
}

impl<L: Language, N: Analysis<L>> Rewrite<L, N> {
    /// Returns the name of the rewrite.
    pub fn name(&self) -> &str {
        &self.name
    }
}

impl<L: Language + 'static, N: Analysis<L> + 'static> Rewrite<L, N> {
    /// Create a new [`Rewrite`]. You typically want to use the
    /// [`rewrite!`] macro instead.
    ///
    /// [`Rewrite`]: struct.Rewrite.html
    /// [`rewrite!`]: macro.rewrite.html
    pub fn old_new(
        name: impl Into<String>,
        searcher: impl Searcher<L, N> + 'static,
        applier: impl Applier<L, N> + 'static,
    ) -> Result<Self, String> {
        let name = name.into();
        let searcher = Arc::new(searcher);
        let applier = Arc::new(applier);

        let bound_vars = searcher.vars();
        for v in applier.vars() {
            if !bound_vars.contains(&v) {
                return Err(format!("Rewrite {} refers to unbound var {}", name, v));
            }
        }

        Ok(Self {
            name,
            searcher,
            applier,
        })
    }

    /// Create a new [`Rewrite`]. You typically want to use the
    /// [`rewrite!`] macro instead.
    ///
    /// [`Rewrite`]: struct.Rewrite.html
    /// [`rewrite!`]: macro.rewrite.html
    pub fn new(
        name: impl Into<String>,
        // long_name: impl Into<String>,
        searcher: impl Searcher<L, N> + 'static,
        applier: impl Applier<L, N> + 'static,
    ) -> Result<Self, String> {
        let name = name.into();
        let long_name = name.clone();
        let searcher = Rc::new(searcher);
        let applier = Rc::new(applier);

        let bound_vars = searcher.vars();
        for v in applier.vars() {
            if !bound_vars.contains(&v) {
                return Err(format!("Rewrite {} refers to unbound var {}", name, v));
            }
        }

        Ok(Self {
            name,
            long_name,
            searcher,
            applier,
        })
    }

    /// Call [`search`] on the [`Searcher`].
    ///
    /// [`Searcher`]: trait.Searcher.html
    /// [`search`]: trait.Searcher.html#method.search
    pub fn search(&self, egraph: &EGraph<L, N>) -> Vec<SearchMatches> {
        self.searcher.search(egraph)
    }

    /// Call [`apply_matches`] on the [`Applier`].
    ///
    /// [`Applier`]: trait.Applier.html
    /// [`apply_matches`]: trait.Applier.html#method.apply_matches
    pub fn apply(&self, egraph: &mut EGraph<L, N>, matches: &[SearchMatches]) -> Vec<Id> {
        self.applier.apply_matches(egraph, matches)
    }

    /// This `run` is for testing use only. You should use things
    /// from the `egg::run` module
    #[cfg(test)]
    pub(crate) fn run(&self, egraph: &mut EGraph<L, N>) -> Vec<Id> {
        let start = instant::Instant::now();

        let matches = self.search(egraph);
        log::debug!("Found rewrite {} {} times", self.name, matches.len());

        let ids = self.apply(egraph, &matches);
        let elapsed = start.elapsed();
        log::debug!(
            "Applied rewrite {} {} times in {}.{:03}",
            self.name,
            ids.len(),
            elapsed.as_secs(),
            elapsed.subsec_millis()
        );

        egraph.rebuild();
        ids
    }
}

impl<L: Language, N: Analysis<L>> std::fmt::Display for Rewrite<L, N> {
    fn fmt(&self, f: &mut Formatter<'_>) -> std::fmt::Result {
        write!(f, "Rewrite({}, {}, {})", self.name, self.searcher, self.applier)
    }
}

/// The lefthand side of a [`Rewrite`].
///
/// A [`Searcher`] is something that can search the egraph and find
/// matching substititions.
/// Right now the only significant [`Searcher`] is [`Pattern`].
///
/// [`Rewrite`]: struct.Rewrite.html
/// [`Searcher`]: trait.Searcher.html
/// [`Pattern`]: struct.Pattern.html
pub trait Searcher<L, N>: std::fmt::Display
    where
        L: Language,
        N: Analysis<L>,
{
    /// Search one eclass, returning None if no matches can be found.
    /// This should not return a SearchMatches with no substs.
    fn search_eclass(&self, egraph: &EGraph<L, N>, eclass: Id) -> Option<SearchMatches>;

    /// Search the whole [`EGraph`], returning a list of all the
    /// [`SearchMatches`] where something was found.
    /// This just calls [`search_eclass`] on each eclass.
    ///
    /// [`EGraph`]: struct.EGraph.html
    /// [`search_eclass`]: trait.Searcher.html#tymethod.search_eclass
    /// [`SearchMatches`]: struct.SearchMatches.html
    fn search(&self, egraph: &EGraph<L, N>) -> Vec<SearchMatches> {
        egraph
            .classes()
            .filter_map(|e| self.search_eclass(egraph, e.id))
            .collect()
    }

    /// Search one eclass with starting color
    /// This should also check all color-equal classes
    fn colored_search_eclass(&self, egraph: &EGraph<L, N>, eclass: Id, color: ColorId) -> Option<SearchMatches>;

    /// Returns a list of the variables bound by this Searcher
    fn vars(&self) -> Vec<Var>;
}

/// The righthand side of a [`Rewrite`].
///
/// An [`Applier`] is anything that can do something with a
/// substitition ([`Subst`]). This allows you to implement rewrites
/// that determine when and how to respond to a match using custom
/// logic, including access to the [`Analysis`] data of an [`EClass`].
///
/// Notably, [`Pattern`] implements [`Applier`], which suffices in
/// most cases.
/// Additionally, `egg` provides [`ConditionalApplier`] to stack
/// [`Condition`]s onto an [`Applier`], which in many cases can save
/// you from having to implement your own applier.
///
/// # Example
/// ```
/// use egg::{rewrite as rw, *};
/// use std::fmt::{Display, Formatter};
///
/// define_language! {
///     enum Math {
///         Num(i32),
///         "+" = Add([Id; 2]),
///         "*" = Mul([Id; 2]),
///         Symbol(Symbol),
///     }
/// }
///
/// type EGraph = egg::EGraph<Math, MinSize>;
///
/// // Our metadata in this case will be size of the smallest
/// // represented expression in the eclass.
/// #[derive(Default)]
/// struct MinSize;
/// impl Analysis<Math> for MinSize {
///     type Data = usize;
///     fn merge(&self, to: &mut Self::Data, from: Self::Data) -> bool {
///         merge_if_different(to, (*to).min(from))
///     }
///     fn make(egraph: &EGraph, enode: &Math) -> Self::Data {
///         let get_size = |i: Id| egraph[i].data;
///         AstSize.cost(enode, get_size)
///     }
/// }
///
/// let rules = &[
///     rw!("commute-add"; "(+ ?a ?b)" => "(+ ?b ?a)"),
///     rw!("commute-mul"; "(* ?a ?b)" => "(* ?b ?a)"),
///     rw!("add-0"; "(+ ?a 0)" => "?a"),
///     rw!("mul-0"; "(* ?a 0)" => "0"),
///     rw!("mul-1"; "(* ?a 1)" => "?a"),
///     // the rewrite macro parses the rhs as a single token tree, so
///     // we wrap it in braces (parens work too).
///     rw!("funky"; "(+ ?a (* ?b ?c))" => { Funky {
///         a: "?a".parse().unwrap(),
///         b: "?b".parse().unwrap(),
///         c: "?c".parse().unwrap(),
///     }}),
/// ];
///
/// #[derive(Debug, Clone, PartialEq, Eq)]
/// struct Funky {
///     a: Var,
///     b: Var,
///     c: Var,
/// }
///
/// impl std::fmt::Display for Funky {
///     fn fmt(&self,f: &mut Formatter<'_>) -> std::fmt::Result {
///         write!(f, "Funky")
///     }
/// }
///
/// impl Applier<Math, MinSize> for Funky {
///     fn apply_one(&self, egraph: &mut EGraph, matched_id: Id, subst: &Subst) -> Vec<Id> {
///         let a: Id = subst[self.a];
///         // In a custom Applier, you can inspect the analysis data,
///         // which is powerful combination!
///         let size_of_a = egraph[a].data;
///         if size_of_a > 50 {
///             println!("Too big! Not doing anything");
///             vec![]
///         } else {
///             // we're going to manually add:
///             // (+ (+ ?a 0) (* (+ ?b 0) (+ ?c 0)))
///             // to be unified with the original:
///             // (+    ?a    (*    ?b       ?c   ))
///             let b: Id = subst[self.b];
///             let c: Id = subst[self.c];
///             let zero = egraph.add(Math::Num(0));
///             let a0 = egraph.add(Math::Add([a, zero]));
///             let b0 = egraph.add(Math::Add([b, zero]));
///             let c0 = egraph.add(Math::Add([c, zero]));
///             let b0c0 = egraph.add(Math::Mul([b0, c0]));
///             let a0b0c0 = egraph.add(Math::Add([a0, b0c0]));
///             // NOTE: we just return the id according to what we
///             // want unified with matched_id. The `apply_matches`
///             // method actually does the union, _not_ `apply_one`.
///             vec![a0b0c0]
///         }
///     }
/// }
///
/// let start = "(+ x (* y z))".parse().unwrap();
/// let mut runner = Runner::default().with_expr(&start);
/// runner.egraph.rebuild();
/// runner.run(rules);
/// ```
/// [`Pattern`]: struct.Pattern.html
/// [`EClass`]: struct.EClass.html
/// [`Rewrite`]: struct.Rewrite.html
/// [`ConditionalApplier`]: struct.ConditionalApplier.html
/// [`Subst`]: struct.Subst.html
/// [`Applier`]: trait.Applier.html
/// [`Condition`]: trait.Condition.html
/// [`Analysis`]: trait.Analysis.html
pub trait Applier<L, N>: std::fmt::Display
    where
        L: Language + 'static,
        N: Analysis<L> +'static,
{
    /// Apply many substititions.
    ///
    /// This method should call [`apply_one`] for each match and then
    /// unify the results with the matched eclass.
    /// This should return a list of [`Id`]s where the union actually
    /// did something.
    ///
    /// The default implementation does this and should suffice for
    /// most use cases.
    ///
    /// [`Id`]: struct.Id.html
    /// [`apply_one`]: trait.Applier.html#method.apply_one
    fn apply_matches(&self, egraph: &mut EGraph<L, N>, matches: &[SearchMatches]) -> Vec<Id> {
        let mut added = vec![];
        for mat in matches {
            for subst in &mat.substs {
                let ids = self
                    .apply_one(egraph, mat.eclass, subst)
                    .into_iter()
                    .filter_map(|id| {
<<<<<<< HEAD
                        let (to, did_something) =
                            if subst.colors.is_empty() {
                                egraph.union(id, mat.eclass)
                            } else {
                                egraph.colored_union(*subst.colors.first().unwrap(), id, mat.eclass)
                            };
=======
                        if !cfg!(feature = "colored") {
                            iassert!(subst.color().is_none());
                        }
                        let (to, did_something) =
                            egraph.opt_colored_union(subst.color(), id, mat.eclass);
>>>>>>> 5757623f
                        if did_something {
                            Some(to)
                        } else {
                            None
                        }
                    });
                added.extend(ids)
            }
        }
        added
    }

    /// Apply a single substitition.
    ///
    /// An [`Applier`] should only add things to the egraph here,
    /// _not_ union them with the id `eclass`.
    /// That is the responsibility of the [`apply_matches`] method.
    /// The `eclass` parameter allows the implementer to inspect the
    /// eclass where the match was found if they need to.
    ///
    /// This should return a list of [`Id`]s of things you'd like to
    /// be unioned with `eclass`. There can be zero, one, or many.
    ///
    /// [`Applier`]: trait.Applier.html
    /// [`Id`]: struct.Id.html
    /// [`apply_matches`]: trait.Applier.html#method.apply_matches
    fn apply_one(&self, egraph: &mut EGraph<L, N>, eclass: Id, subst: &Subst) -> Vec<Id>;

    /// Returns a list of variables that this Applier assumes are bound.
    ///
    /// `egg` will check that the corresponding `Searcher` binds those
    /// variables.
    /// By default this return an empty `Vec`, which basically turns off the
    /// checking.
    fn vars(&self) -> Vec<Var> {
        vec![]
    }
}

/// An [`Applier`] that checks a [`Condition`] before applying.
///
/// A [`ConditionalApplier`] simply calls [`check`] on the
/// [`Condition`] before calling [`apply_one`] on the inner
/// [`Applier`].
///
/// See the [`rewrite!`] macro documentation for an example.
///
/// [`rewrite!`]: macro.rewrite.html
/// [`Applier`]: trait.Applier.html
/// [`apply_one`]: trait.Applier.html#method.apply_one
/// [`Condition`]: trait.Condition.html
/// [`check`]: trait.Condition.html#method.check
/// [`ConditionalApplier`]: struct.ConditionalApplier.html
#[derive(Clone, Debug)]
pub struct ConditionalApplier<C, A, L, N> {
    /// The [`Condition`] to [`check`] before calling [`apply_one`] on
    /// `applier`.
    ///
    /// [`apply_one`]: trait.Applier.html#method.apply_one
    /// [`Condition`]: trait.Condition.html
    /// [`check`]: trait.Condition.html#method.check
    pub condition: C,
    /// The inner [`Applier`] to call once `condition` passes.
    ///
    /// [`Applier`]: trait.Applier.html
    pub applier: A,
    pub phantom_l: PhantomData<L>,
    pub phantom_n: PhantomData<N>,
}

impl<L, N, C, A> ConditionalApplier<C, A, L, N> where
    L: Language + 'static,
    N: Analysis<L> +'static,
    C: Condition<L, N>,
    A: Applier<L, N>,
{
    /// Create a new [`ConditionalApplier`].
    ///
    /// [`ConditionalApplier`]: struct.ConditionalApplier.html
    pub fn new(condition: C, applier: A) -> Self {
        ConditionalApplier {
            condition,
            applier,
            phantom_l: PhantomData,
            phantom_n: PhantomData,
        }
    }

    fn conditioned_apply_one(&self, egraph: &mut EGraph<L, N>, eclass: Id, subst: &Subst) -> Vec<(Option<ColorId>, Id)> {
        if cfg!(feature = "colored") {
            if let Some(v) = self.condition.check_colored(egraph, eclass, subst) {
                if v.is_empty() {
                    self.applier.apply_one(egraph, eclass, subst).into_iter().map(|id| (subst.color(), id)).collect()
                } else {
                    let mut res = vec![];
                    let mut colored_subst = subst.clone();
                    for c in v {
                        colored_subst.color = Some(c);
                        colored_subst.vec.iter_mut()
                            .for_each(|(_, id)| *id = egraph.colored_find(c, *id));
                        let ids = self.applier
                            .apply_one(egraph, eclass, &colored_subst)
                            .into_iter().map(|id| (Some(c), id));
                        res.extend(ids);
                    }
                    res
                }
            } else {
                vec![]
            }
        } else {
            if self.condition.check(egraph, eclass, subst) {
                self.applier.apply_one(egraph, eclass, subst).into_iter().map(|id| (None, id)).collect()
            } else {
                vec![]
            }
        }
    }
}

impl<L, N, C, A> std::fmt::Display for ConditionalApplier<C, A, L, N> where
    L: Language + 'static,
    N: Analysis<L> + 'static,
    C: Condition<L, N>,
    A: Applier<L, N>, {
        fn fmt( & self, f: & mut Formatter < '_ > ) -> std::fmt::Result {
          write ! (f, "if {:?} then apply {}", self.condition.describe(), self.applier)
    }
}

impl<C, A, N, L> Applier<L, N> for ConditionalApplier<C, A, L, N>
    where
        L: Language + 'static,
        C: Condition<L, N>,
        A: Applier<L, N>,
        N: Analysis<L> + 'static,
{
    // TODO: sort out an API for this
    fn apply_one(&self, _egraph: &mut EGraph<L, N>, _eclass: Id, _subst: &Subst) -> Vec<Id> {
        unimplemented!("ConditionalApplier::apply_one is not implemented. Instead we use conditioned_apply_one");
    }

    fn apply_matches(&self, egraph: &mut EGraph<L, N>, matches: &[SearchMatches]) -> Vec<Id> {
        let mut added = vec![];
        for mat in matches {
            for subst in &mat.substs {
                let ids = self
                    .conditioned_apply_one(egraph, mat.eclass, subst)
                    .into_iter()
                    .filter_map(|(opt_c, id)| {
                        let (to, did_something) =
                            egraph.opt_colored_union(opt_c, mat.eclass, id);
                        did_something.then(|| to)
                    });
                added.extend(ids)
            }
        }
        added
    }

    fn vars(&self) -> Vec<Var> {
        let mut vars = self.applier.vars();
        vars.extend(self.condition.vars());
        vars
    }
}

/// A condition to check in a [`ConditionalApplier`].
///
/// See the [`ConditionalApplier`] docs.
///
/// Notably, any function ([`Fn`]) that doesn't mutate other state
/// and matches the signature of [`check`] implements [`Condition`].
///
/// [`check`]: trait.Condition.html#method.check
/// [`Fn`]: https://doc.rust-lang.org/std/ops/trait.Fn.html
/// [`ConditionalApplier`]: struct.ConditionalApplier.html
/// [`Condition`]: trait.Condition.html
pub trait Condition<L, N>
    where
        L: Language,
        N: Analysis<L>,
{
    /// Check a condition.
    ///
    /// `eclass` is the eclass [`Id`] where the match (`subst`) occured.
    /// If this is true, then the [`ConditionalApplier`] will fire.
    ///
    /// [`Id`]: struct.Id.html
    /// [`ConditionalApplier`]: struct.ConditionalApplier.html
    fn check(&self, egraph: &mut EGraph<L, N>, eclass: Id, subst: &Subst) -> bool;

    /// Check a condition and possibly add colored assumptions
    ///
    /// If the condition cannot be satisfied returns None. If the condition is satisfied in current
    /// color, returns an empty vector. Otherwise, it will return a vector of all the sub-colors in
    /// which the condition is satisfied (currently does not support sub-colors).
    /// This additional complexity is necessary because we cannot make the searcher return matches
    /// from all possible colors when it is not needed. Instead, the condition will check when it
    /// can be satisfied.
    ///
    /// Consider the following query that looks for a node that is false with the additional
    /// condition that it is the result of the function f: `false if match_root ~= (f ?a ?b)`.
    /// We will get the resulting Subst: `Subst { no_holes, color: None }`, but the condition check
    /// will fail. We need to be able to query the condition on additional colored conditions that
    /// might have been ignored by the pattern, but are necessary for the condition to be true.
    /// TODO: add support for hierarchical colors in the future.
    fn check_colored(&self, egraph: &mut EGraph<L, N>, eclass: Id, subst: &Subst) -> Option<Vec<ColorId>>;

    /// Returns a list of variables that this Condition assumes are bound.
    ///
    /// `egg` will check that the corresponding `Searcher` binds those
    /// variables.
    /// By default this return an empty `Vec`, which basically turns off the
    /// checking.
    fn vars(&self) -> Vec<Var> {
        vec![]
    }

    /// Returns a string representing the condition that is checked
    fn describe(&self) -> String;
}

impl<L, N> Condition<L, N> for Box<dyn Condition<L, N>> where
    L: Language,
    N: Analysis<L>,
{
    fn check(&self, egraph: &mut EGraph<L, N>, eclass: Id, subst: &Subst) -> bool {
        self.as_ref().check(egraph, eclass, subst)
    }

    fn check_colored(&self, egraph: &mut EGraph<L, N>, eclass: Id, subst: &Subst) -> Option<Vec<ColorId>> {
        self.as_ref().check_colored(egraph, eclass, subst)
    }

    fn vars(&self) -> Vec<Var> {
        self.as_ref().vars()
    }

    fn describe(&self) -> String {
        self.as_ref().describe()
    }
}

// pub struct FunctionCondition<L, N> where
//     L: Language,
//     N: Analysis<L>,
// {
//     f: Rc<dyn Fn(&mut EGraph<L, N>, Id, &Subst) -> bool>,
//     description: String,
//     phantom_l: PhantomData<L>,
//     phantom_n: PhantomData<N>,
// }
//
// impl<L, N> Condition<L, N> for FunctionCondition<L, N>
//     where
//         L: Language,
//         N: Analysis<L>,
// {
//     fn check(&self, egraph: &mut EGraph<L, N>, eclass: Id, subst: &Subst) -> bool {
//         (self.f)(egraph, eclass, subst)
//     }
//
//     fn describe(&self) -> String {
//         self.description.clone()
//     }
// }
//
// impl<L, N> FunctionCondition<L, N>
//     where
//         L: Language,
//         N: Analysis<L>,
// {
//     pub fn new<S>(f: Rc<dyn Fn(&mut EGraph<L, N>, Id, &Subst) -> bool>, description: S) -> Self
//         where
//             S: Into<String>,
//     {
//         FunctionCondition {
//             f,
//             description: description.into(),
//             phantom_l: PhantomData,
//             phantom_n: PhantomData,
//         }
//     }
// }

/// A [`Condition`] that checks if two terms are equivalent.
///
/// This condition adds its two [`Applier`]s to the egraph and passes
/// if and only if they are equivalent (in the same eclass).
///
/// [`Applier`]: trait.Applier.html
/// [`Condition`]: trait.Condition.html
pub struct ConditionEqual<A1, A2>(pub A1, pub A2);

impl<L: Language> ConditionEqual<Pattern<L>, Pattern<L>> {
    /// Create a ConditionEqual by parsing two pattern strings.
    ///
    /// This panics if the parsing fails.
    pub fn parse(a1: &str, a2: &str) -> Self {
        Self(a1.parse().unwrap(), a2.parse().unwrap())
    }
}

impl<L, N, A1, A2> Condition<L, N> for ConditionEqual<A1, A2>
    where
        L: Language + 'static,
        N: Analysis<L> + 'static,
        A1: Applier<L, N>,
        A2: Applier<L, N>,
{
    fn check(&self, egraph: &mut EGraph<L, N>, eclass: Id, subst: &Subst) -> bool {
        let a1 = self.0.apply_one(egraph, eclass, subst);
        let a2 = self.1.apply_one(egraph, eclass, subst);
        assert_eq!(a1.len(), 1);
        assert_eq!(a2.len(), 1);
        egraph.opt_colored_find(subst.color(), a1[0]) == egraph.opt_colored_find(subst.color(), a2[0])
    }

    fn check_colored(&self, egraph: &mut EGraph<L, N>, eclass: Id, subst: &Subst) -> Option<Vec<ColorId>> {
        if self.check(egraph, eclass, subst) {
            return Some(vec![]);
        } else if subst.color().is_some() {
            // TODO: add support for hierarchical colors in the future.
            return None;
        }
        let a1 = self.0.apply_one(egraph, eclass, subst)[0];
        let a2 = self.1.apply_one(egraph, eclass, subst)[0];
        let eqs = egraph.get_colored_equalities(a1);
        eqs.map(|eqs| {
            let res = eqs.iter()
                .filter(|(c, id)| egraph.opt_colored_find(Some(*c), a2) == egraph.opt_colored_find(Some(*c), *id))
                .map(|(c, _)| c).copied().collect_vec();
            (!res.is_empty()).then(|| res)
        }).flatten()
    }

    fn vars(&self) -> Vec<Var> {
        let mut vars = self.0.vars();
        vars.extend(self.1.vars());
        vars
    }

    fn describe(&self) -> String {
        format!("Check that {}", self.vars().iter().map(|v| v.to_string()).join(" = "))
    }
}

pub trait ToCondRc<L, N> where
    L: Language,
    N: Analysis<L>,
{
    fn into_rc(self) -> Rc<dyn ImmutableCondition<L, N>>
        where
            Self: Sized, Self: ImmutableCondition<L, N>, Self: 'static,
    {
        Rc::new(self)
    }
}

pub trait ImmutableCondition<L, N>: ToCondRc<L, N> where
    L: Language,
    N: Analysis<L>,
{
    fn check_imm<'a>(&'a self, egraph: &'a EGraph<L, N>, eclass: Id, subst: &'a Subst) -> bool;

    /// Check a condition and possibly add colored assumptions. For more information and a useful
    /// example see [`Condition::check_colored`].
    ///
    /// # Arguments
    ///
    /// * `egraph`:
    /// * `eclass`:
    /// * `subst`:
    ///
    /// returns: Option<Vec<ColorId, Global>>
    ///
    /// # Examples
    ///
    /// ```
    ///
    /// ```
    fn colored_check_imm(&self, egraph: &EGraph<L, N>, eclass: Id, subst: &Subst) -> Option<Vec<ColorId>>;

    /// Returns a list of variables that this Condition assumes are bound.
    ///
    /// `egg` will check that the corresponding `Searcher` binds those
    /// variables.
    /// By default this return an empty `Vec`, which basically turns off the
    /// checking.
    fn vars(&self) -> Vec<Var> {
        vec![]
    }

    /// Returns a string representing the condition that is checked
    fn describe(&self) -> String;

    fn filter(&self, egraph: &EGraph<L, N>, sms: Vec<SearchMatches>) -> Vec<SearchMatches> {
        sms.into_iter().filter_map(|mut sm| {
            let eclass = sm.eclass;
            let substs = std::mem::take(&mut sm.substs);
            sm.substs = substs.into_iter()
                .filter_map(|s| {
                    self.colored_check_imm(egraph, eclass, &s).map(|x| (s, x)) })
                .flat_map(|(s, colors)| {
                    if colors.is_empty() {
                        vec![s]
                    } else {
                        colors.into_iter().map(|c| {
                            let mut s = s.clone();
                            s.color = Some(c);
                            s.vec.iter_mut().for_each(|(_, id)| *id = egraph.colored_find(c, *id));
                            s
                        }).collect_vec()
                    }
                }).collect_vec();
            if sm.substs.is_empty() {
                None
            } else {
                Some(sm)
            }
        }).collect_vec()
    }
}

pub type RcImmutableCondition<L, N> = Rc<dyn ImmutableCondition<L, N>>;

// pub struct ImmutableFunctionCondition<L, N> where
//     L: Language,
//     N: Analysis<L>,
// {
//     f: Rc<dyn Fn(&EGraph<L, N>, Id, &Subst) -> bool>,
//     description: String,
//     phantom_l: PhantomData<L>,
//     phantom_n: PhantomData<N>,
// }
//
// impl<L, N> ImmutableFunctionCondition<L, N>
//     where
//         L: Language,
//         N: Analysis<L>,
// {
//     pub fn new(f: Rc<dyn Fn(&EGraph<L, N>, Id, &Subst) -> bool>, desc: String) -> Self {
//         Self {
//             f, description: desc, phantom_l: Default::default(), phantom_n: Default::default(),
//         }
//     }
// }

// impl<L, N> ToCondRc<L, N> for ImmutableFunctionCondition<L, N> where L: Language, N: Analysis<L> {}

// impl<L, N> ImmutableCondition<L, N> for ImmutableFunctionCondition<L, N>
//     where
//         L: Language,
//         N: Analysis<L>,
// {
//     fn check_imm(&self, egraph: &EGraph<L, N>, eclass: Id, subst: &Subst) -> bool {
//         (self.f)(egraph, eclass, subst)
//     }
//
//     fn describe(&self) -> String {
//         self.description.clone()
//     }
// }

impl<L, N> ToCondRc<L, N> for RcImmutableCondition<L, N> where L: Language, N: Analysis<L> {}

impl<L, N> ImmutableCondition<L, N> for RcImmutableCondition<L, N> where
    L: Language,
    N: Analysis<L>,
{
    fn check_imm(&self, egraph: &EGraph<L, N>, eclass: Id, subst: &Subst) -> bool {
        self.deref().check_imm(egraph, eclass, subst)
    }

    fn colored_check_imm(&self, egraph: &EGraph<L, N>, eclass: Id, subst: &Subst) -> Option<Vec<ColorId>> {
        self.deref().colored_check_imm(egraph, eclass, subst)
    }

    fn vars(&self) -> Vec<Var> {
        self.deref().vars()
    }

    fn describe(&self) -> String {
        self.deref().describe()
    }
}

impl<L, N> Condition<L, N> for dyn ImmutableCondition<L, N>
    where
        L: Language,
        N: Analysis<L>,
{
    fn check(&self, egraph: &mut EGraph<L, N>, eclass: Id, subst: &Subst) -> bool {
        self.check_imm(egraph, eclass, subst)
    }

    fn check_colored(&self, egraph: &mut EGraph<L, N>, eclass: Id, subst: &Subst) -> Option<Vec<ColorId>> {
        self.colored_check_imm(egraph, eclass, subst)
    }

    fn vars(&self) -> Vec<Var> {
        self.vars()
    }

    fn describe(&self) -> String {
        self.describe()
    }
}

#[cfg(test)]
mod tests {
    use crate::{SymbolLang as S, *};
    use std::str::FromStr;
    use std::fmt::Formatter;
    // use crate::rewrite::{ImmutableCondition, ImmutableFunctionCondition, RcImmutableCondition};
    use crate::rewrite::ImmutableCondition;
    use crate::searchers::{MatcherContainsCondition, ToRc, VarMatcher};

    type EGraph = crate::EGraph<S, ()>;

    #[test]
    fn conditional_rewrite() {
        crate::init_logger();
        let mut egraph = EGraph::default();

        let x = egraph.add(S::leaf("x"));
        let y = egraph.add(S::leaf("2"));
        let mul = egraph.add(S::new("*", vec![x, y]));

        let true_pat = Pattern::from_str("TRUE").unwrap();
        let true_id = egraph.add(S::leaf("TRUE"));

        let pow2b = Pattern::from_str("(is-power2 ?b)").unwrap();
        let mul_to_shift = rewrite!(
            "mul_to_shift";
            "(* ?a ?b)" => "(>> ?a (log2 ?b))"
            if ConditionEqual(pow2b, true_pat)
        );

        println!("rewrite shouldn't do anything yet");
        egraph.rebuild();
        let apps = mul_to_shift.run(&mut egraph);
        assert!(apps.is_empty());

        println!("Add the needed equality");
        let two_ispow2 = egraph.add(S::new("is-power2", vec![y]));
        egraph.union(two_ispow2, true_id);

        println!("Should fire now");
        egraph.rebuild();
        let apps = mul_to_shift.run(&mut egraph);
        assert_eq!(apps, vec![egraph.find(mul)]);
    }

    #[test]
    fn fn_rewrite() {
        crate::init_logger();
        let mut egraph = EGraph::default();

        let start = RecExpr::from_str("(+ x y)").unwrap();
        let goal = RecExpr::from_str("xy").unwrap();

        let root = egraph.add_expr(&start);

        fn get(egraph: &EGraph, id: Id) -> Symbol {
            egraph[id].nodes[0].op
        }

        #[derive(Debug)]
        struct Appender;
        impl std::fmt::Display for Appender {
            fn fmt(&self, f: &mut Formatter<'_>) -> std::fmt::Result {
                write!(f, "{:?}", self)
            }
        }

        impl Applier<SymbolLang, ()> for Appender {
            fn apply_one(&self, egraph: &mut EGraph, _eclass: Id, subst: &Subst) -> Vec<Id> {
                let a: Var = "?a".parse().unwrap();
                let b: Var = "?b".parse().unwrap();
                let a = get(&egraph, subst[a]);
                let b = get(&egraph, subst[b]);
                let s = format!("{}{}", a, b);
                vec![egraph.add(S::leaf(&s))]
            }
        }

        let fold_add = rewrite!(
            "fold_add"; "(+ ?a ?b)" => { Appender }
        );

        egraph.rebuild();
        fold_add.run(&mut egraph);
        assert_eq!(egraph.equivs(&start, &goal), vec![egraph.find(root)]);
    }

    #[test]
    fn conditional_applier_respects_colors() {
        // This is a very specific case. It should be a case where the applier can be applied on a
        // black result, but the condition doesn't hold for black.
        // Then, we should add a color to the graph, and show the condition holds but only under
        // the new color.
        // Finally, we want to see that the application is done under the new color (create a new
        // colored class, and colored union classes).
        crate::init_logger();
        let mut egraph = EGraph::default();

        let matcher = VarMatcher::new(Var::from_str("?a").unwrap());
        // add x + y expression
        let x = egraph.add(S::leaf("x"));
        let y = egraph.add(S::leaf("y"));
        let add = egraph.add(S::new("+", vec![x, y]));
        egraph.rebuild();
        // ?x + ?y pattern
        let pat = Pattern::from_str("(+ ?a ?b)").unwrap();
        let sms = pat.search(&egraph);
        assert_eq!(sms.len(), 1);
        let sm = sms.first().unwrap().clone();
        assert_eq!(sm.substs.len(), 1);
        let subst = sm.substs[0].clone();
        // Check matcher condition doesn't hold
        let condition = MatcherContainsCondition::new(matcher.into_rc());
        assert!(!condition.check_imm(&mut egraph, add, &subst));
        assert!(condition.colored_check_imm(&mut egraph, add, &subst).is_none());
        // Add color, and merge add and x
        let color = egraph.create_color();
        egraph.colored_union(color, add, x);
        egraph.rebuild();
        // Check matcher colored condition holds, and only contains the color
        let cond_res = condition.colored_check_imm(&mut egraph, add, &subst);
        assert!(cond_res.is_some());
        assert_eq!(cond_res.unwrap()[0], color);

        // Create an applier for this condition and see that the application will merge the colored
        // classes.
        egraph.rebuild();
        let applier = rewrite!("applier"; "(+ ?a ?b)" => "(+ ?b ?a)" if {Box::new(condition) as Box<dyn Condition<SymbolLang, ()>>});
        let class_count = egraph.classes().count();
        let mut egraph = Runner::default()
            .with_egraph(egraph)
            .with_iter_limit(1)
            .run(vec![&applier]).egraph;
        let z = egraph.add(S::leaf("z"));
        egraph.rebuild();
        assert_ne!(egraph.find(add), egraph.find(z));
        let new_class_count = egraph.classes().count();
        let yx = egraph.colored_add(color, S::new("+", vec![y, x]));
        assert_eq!(new_class_count, egraph.classes().count());
        assert_ne!(egraph.find(yx), egraph.find(add));
        assert_eq!(egraph.colored_find(color, yx), egraph.colored_find(color, add));
        // Added z and yx
        assert_eq!(egraph.classes().count(), class_count + 2);
        #[cfg(not(feature = "colored_no_cmemo"))]
        assert_eq!(egraph[egraph.find(yx)].color().unwrap(), color);
    }
}<|MERGE_RESOLUTION|>--- conflicted
+++ resolved
@@ -1,16 +1,12 @@
 use std::fmt;
 use std::{any::Any, sync::Arc};
 
-<<<<<<< HEAD
-use crate::{Analysis, DisplayAsDebug, EGraph, Id, Language, Pattern, SearchMatches, Subst, Var};
-=======
-use crate::{Analysis, EGraph, Id, Language, Pattern, SearchMatches, Subst, Var, ColorId};
+use crate::{Analysis, DisplayAsDebug, EGraph, Id, Language, Pattern, SearchMatches, Subst, Var, ColorId};
 use std::fmt::{Formatter, Debug};
 use std::marker::PhantomData;
 use std::ops::Deref;
 use itertools::Itertools;
 use invariants::iassert;
->>>>>>> 5757623f
 
 /// A rewrite that searches for the lefthand side and applies the righthand side.
 ///
@@ -30,21 +26,13 @@
 /// [`Pattern`]: struct.Pattern.html
 #[derive(Clone)]
 #[non_exhaustive]
-<<<<<<< HEAD
-pub struct Rewrite<L, N> {
+pub struct Rewrite<L: Language, N: Analysis<L>> {
     /// The name of the rewrite.
     pub name: String,
     /// The searcher (left-hand side) of the rewrite.
     pub searcher: Arc<dyn Searcher<L, N>>,
     /// The applier (right-hand side) of the rewrite.
     pub applier: Arc<dyn Applier<L, N>>,
-=======
-pub struct Rewrite<L: Language, N: Analysis<L>> {
-    name: String,
-    long_name: String,
-    searcher: Rc<dyn Searcher<L, N>>,
-    applier: Rc<dyn Applier<L, N>>,
->>>>>>> 5757623f
 }
 
 impl<L, N> fmt::Debug for Rewrite<L, N>
@@ -103,6 +91,7 @@
 
         Ok(Self {
             name,
+            long_name,
             searcher,
             applier,
         })
@@ -133,7 +122,6 @@
 
         Ok(Self {
             name,
-            long_name,
             searcher,
             applier,
         })
@@ -365,20 +353,11 @@
                     .apply_one(egraph, mat.eclass, subst)
                     .into_iter()
                     .filter_map(|id| {
-<<<<<<< HEAD
-                        let (to, did_something) =
-                            if subst.colors.is_empty() {
-                                egraph.union(id, mat.eclass)
-                            } else {
-                                egraph.colored_union(*subst.colors.first().unwrap(), id, mat.eclass)
-                            };
-=======
                         if !cfg!(feature = "colored") {
                             iassert!(subst.color().is_none());
                         }
                         let (to, did_something) =
                             egraph.opt_colored_union(subst.color(), id, mat.eclass);
->>>>>>> 5757623f
                         if did_something {
                             Some(to)
                         } else {
